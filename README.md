# Threepio 🤖

The new data acquisition system for the 40-foot radio telescope at the [Green Bank Observatory](https://greenbankobservatory.org/). This software is part of the [ERIRA](https://www.danreichart.com/erira) program.

## Dependencies

**Threepio** uses `PyQt5` for GUI and `pySerial` for communication to the data collection hardware (DataQ).

## Setting Up

Clone the repo and `cd` into it.
```
$ git clone https://github.com/radiolevity/threepio.git
$ cd threepio
```

<<<<<<< HEAD
**Threepio** requires Python 3.9.x. Using a virtual environment is strongly recommended.
```
$ python --version
Python 3.9.1
$ python -m venv --upgrade-deps venv
=======
**Threepio** requires Python 3.7.x. Using a virtual environment is strongly recommended.
```
$ python --version
Python 3.7.10
$ python -m venv env
>>>>>>> 8bfad876
```

Activate the virtual environment.
```
<<<<<<< HEAD
$ source ./venv/bin/activate
=======
$ source ./env/bin/activate
>>>>>>> 8bfad876
```

Update pip and install dependencies.
```
<<<<<<< HEAD
=======
env $ pip install --upgrade pip
>>>>>>> 8bfad876
env $ pip install -r requirements.txt
```

Run
```
env $ python threepio.py
```<|MERGE_RESOLUTION|>--- conflicted
+++ resolved
@@ -14,36 +14,20 @@
 $ cd threepio
 ```
 
-<<<<<<< HEAD
 **Threepio** requires Python 3.9.x. Using a virtual environment is strongly recommended.
 ```
 $ python --version
 Python 3.9.1
 $ python -m venv --upgrade-deps venv
-=======
-**Threepio** requires Python 3.7.x. Using a virtual environment is strongly recommended.
-```
-$ python --version
-Python 3.7.10
-$ python -m venv env
->>>>>>> 8bfad876
 ```
 
 Activate the virtual environment.
 ```
-<<<<<<< HEAD
 $ source ./venv/bin/activate
-=======
-$ source ./env/bin/activate
->>>>>>> 8bfad876
 ```
 
-Update pip and install dependencies.
+Install dependencies.
 ```
-<<<<<<< HEAD
-=======
-env $ pip install --upgrade pip
->>>>>>> 8bfad876
 env $ pip install -r requirements.txt
 ```
 
