--- conflicted
+++ resolved
@@ -12,13 +12,9 @@
 
 from PyQt5 import QtCore, QtWidgets, QtGui, QtChart
 from main_ui import Ui_MainWindow   # compiled PyQt main ui
-<<<<<<< HEAD
 from dialog_ui import Ui_Dialog     # compiled PyQt dialogue ui
 from astropy.time import Time
 # from playsound import playsound # TODO: test on Windows 
-=======
-from playsound import playsound # TODO: test on Windows
->>>>>>> 1110b756
 import numpy as np
 import time, math, random
 
