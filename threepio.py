--- conflicted
+++ resolved
@@ -65,13 +65,7 @@
         self.setWindowTitle("Threepio")
 
         # hide the close/minimize/fullscreen buttons
-<<<<<<< HEAD
-        self.setWindowFlags(QtCore.Qt.Window |
-                            QtCore.Qt.WindowTitleHint |
-                            QtCore.Qt.CustomizeWindowHint)
-=======
         self.setWindowFlags(QtCore.Qt.Window | QtCore.Qt.WindowTitleHint | QtCore.Qt.CustomizeWindowHint)
->>>>>>> fc603b82
 
         # connect buttons
         self.ui.stripchart_speed_slider.valueChanged.connect(self.update_speed)
